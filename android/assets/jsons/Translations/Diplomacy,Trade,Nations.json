{
	
////// Diplomacy!
	
	"Diplomacy":{	
		Italian:"Diplomazia"
		Russian:"Дипломатия"
		French:"Diplomatie"
		Romanian:"Diplomaţie"
		Spanish:"Diplomacia"
		Simplified_Chinese:"外交"
		Portuguese:"Diplomacia"
		German:"Diplomatie"
                Polish:"Dyplomacja"
	}

	"War":{
		Italian:"Guerra"
		Russian:"Война"
		French:"Guerre"
		Romanian:"Război"
		Spanish:"Guerra"
		Simplified_Chinese:"战争"
		Portuguese:"Guerra"
		German:"Krieg"
                Polish:"Wojna"
	}

	"Peace":{
		Italian:"Pace"
		Russian:"Мир"
		French:"Paix"
		Romanian:"Pace"
		Spanish:"Paz"
		Simplified_Chinese:"和平"
		Portuguese:"Paz"
		German:"Frieden"
                Polish:"Pokój"
	}
	
	"Declare war":{
		Italian:"Dichiara guerra"
		Russian:"Объявить войну"
		French:"Déclarer la guerre"
		Romanian:"Declară război"
		Spanish:"Declarar guerra"
		Simplified_Chinese:"宣战"
		Portuguese:"Declarar guerra"
		German:"Krieg erklären"
                Polish:"Wypowiedz wojnę"
	}

	"Declare war on [civName]?":{ //Don't translate in diplomacy view
		Italian:"Vuoi dichiarare guerra a [civName]?"
		French:"Déclarer la guerre à [civName]?"
		Simplified_Chinese:"向[civName]宣战吗？"
		Portuguese:"Deseja declarar guerra a [civName]?"
                Polish:"Wypowiedz wojnę cywilizacji [civName]"
	}
	
	"[civName] has declared war on us!":{
		Italian:"La civiltà [civName] ci ha dichiarato guerra!"
		Russian:"Цивилизация [civName]  объявила нам войну!"
		French:"[civName] nous a déclaré la guerre!"
		Romanian:"[civName] ne-au declarat război!"
		Spanish:"¡[civName] te ha declarado la guerra!"
		Simplified_Chinese:"[civName]已经对我们宣战！"
		Portuguese:"[civName] declarou guerra contra nós!"
		German:"[civName] hat uns den Krieg erklärt!"
                Polish:"Władca cywilizacji [civName] wypowiedział nam wojnę!"
	}

	"[leaderName] of [nation]":{ // e.g. Ramasses of Egypt, Napoleon of France
		Italian:"[leaderName] del popolo [nation]"
		German:"[leaderName] von [nation]"
		Spanish:"[leaderName] de [nation]"
		Portuguese:"[leaderName] do [nation]"
		Simplified_Chinese:"[leaderName]的[nation]"
		French:"[leaderName] de [nation]"
		Russian:"[leaderName] из [nation]"
		Romanian:"[leaderName] de [nation]"
                Polish:"[leaderName], władca cywilizacji [nation]"
              
	}
	
	"You'll pay for this!":{
		Italian:"Pagherai caro questo affronto!"
		German:"Sie werden dafür bezahlen!"
		French:"Vous allez payer pour cela!"
		Spanish:"¡Pagarás por esto!"
		Russian:"Вы заплатите за это!"
		Romanian:"Veți plăti pentru asta!"
		Portuguese:"Você vai pagar por isso!"
		Simplified_Chinese:"你会为此付出代价的！"
                Polish:"Zapłacisz za swą zuchwałość!"
	}
	
	"Negotiate Peace":{
		Italian:"Negozia una pace"
		Simplified_Chinese:"议和"
		Portuguese:"Negociar paz"
		French:"Négocier la paix"
                Polish:"Negocjuj pokój"
	}

	"Very well.":{
		Italian:"Molto bene."
		French:"Très bien."
		Simplified_Chinese:"很好。"
		Portuguese:"Muito bem."
                Polish:"Niech tak będzie."
	}

	"Farewell.":{
		Italian:"Addio."
		French:"Adieu."
		Simplified_Chinese:"再见。"
		Portuguese:"Adeus."
                Polish:"Żegnaj."
	}

	"Sounds good!":{
		Italian:"Sta bene!"
		French:"Très bien!"
                Polish:"Bardzo dobrze!"
	}
	
	"Not this time.":{ // declining trade text
		Italian:"Non questa volta."
		Simplified_Chinese:"这次不行，我只和有诚意的人交易。"
		French:"Pas cette fois."
		Portuguese:"Dessa vez não."
                Polish:"To się nie uda"
	}

	"Excellent!":{ // AI statement after we accept a trade they proposed, and when we meet a city state, and our response when they agree to our diplomatic demand
		Italian:"Eccellente!"
		Simplified_Chinese:"好极了！和和气气才是生财之道。"
		French:"Excellent!"
		Portuguese:"Excelente!"
                Polish:"Wyśmienicie!"
	}

	"How about something else...":{ // Counteroffer to AI offer //shouldn't it be 'How about somenthing else?' ?
		Italian:"Che ne dici di questa offerta?"
		Simplified_Chinese:"如果阁下再有点诚意的话，我愿意达成这笔交易。"
		French:"Pourquoi pas autre chose..."
		Portuguese:"Porque não algo mais..."
                Polish:"Oto nasza oferta."
	}
	
	"A pleasure to meet you.":{
		Italian:"Siamo lieti di incontrarvi."
		French:"Un plaisir de vous rencontrez"
		Simplified_Chinese:"很高兴见到你。"
		Portuguese:"Prazer conhece-lo"
                Polish:"Czuję się zaszczycony."
	}
	
	"Our relationship: ":{
		Italian:"I nostri rapporti: "
		French:"Notre relation :" //or l'état de notre relation
		Simplified_Chinese:"我们的关系："
		Portuguese:"Nossas relações"
                Polish:"Nasze relacje:"
	}

	"We have encountered the City-State of [name]!":{ // e.g. the Cultured city state of Vienna
		Italian:"Abbiamo incontrato la Citta-Stato di [name]!"
		Portuguese:"Nós encontramos a cidade-estado de [name]"
		French:"Nous avons rencontré la cité-état de [name]!"
                Polish:"Napotkaliśmy państwo-miasto o nazwie [name]!"
	}
	
	// Friendship declaration flavor texts
	"Declare Friendship ([numberOfTurns] turns)":{
		Italian:"Dichiarazione di Amicizia ([numberOfTurns] turni)"
		French:"Déclaration d'Amitié ([numberOfTurns] tours)"
		Simplified_Chinese:"宣布相互友善([numberOfTurns]回合)"
		Portuguese:"Declarar amizade ([numberOfTurns] turns)"
                Polish:"Zadeklaruj przyjaźń na [numberOfTurns] tur"
	}

	"May our nations forever remain united!":{
		Italian:"Possano le nostre nazioni rimanere per sempre unite!"
		French:"Puissent nos nations rester unies pour toujours!"
		Simplified_Chinese:"我们两个文明将永远肝胆相照、休戚与共地站在一起！"
		Portuguese:"Que nossas nações se mantenho unidas para sempre!"
                Polish:"Oby ta przyjaźń już zawsze łączyła nasze cywilizacje!"
	}

	"Indeed!":{
		Italian:"Perfetto!"
		French:"Parfait!" //or En effet! , more accurate but harder to understand what it means
		Simplified_Chinese:"这是无比正确的命运抉择！"
		Portuguese:"Perfeito!"
                Polish:"Wspaniale!"
	}
	
	// Denunceation flavour texts
	"Denounce ([numberOfTurns] turns)":{
		Italian:"Denuncia ([numberOfTurns] turni)"
		French:"Dénoncer ([numberOfTurns] tours)"
                Polish:"Potęp cywilizację na [numberOfTurns] tur"
	}
	
	"We will remember this.":{
		Italian:"Non credere che ce lo scorderemo!"
		French:"Nous nous en souviendrons."
	}
	
	
	// Relationship states, from worst (Unforgivable) to best (Ally)
	
  	"Unforgivable":{
		Italian:"Imperdonabile!"
		French:"Impardonnable"
		Simplified_Chinese:"仇深似海"
		Portuguese:"Imperdoável"
  	}

  	"Enemy":{
		Italian:"Nemici"
		French:"Ennemi"
		Simplified_Chinese:"宿命之敌"
		Portuguese:"Inimigos" //as in 'we are enemies' not just 'they are our enemy'
  	}

  	"Competitor":{
	  	Italian:"Avversari"
		French:"Adversaire" //or en compétition
		Simplified_Chinese:"瑜亮之争"
		Portuguese:"Adversários"
  	}

  	"Neutral":{
		Italian:"Neutri"
		French:"Neutre"
		Simplified_Chinese:"泛泛之交"
		Portuguese:"Neutra" // relation=relação relação is in feminine so therefore neutral(= neutro/neutra) deve ser feminino
  	}

  	"Favorable":{
		Italian:"Favorevoli"
		French:"Favorable"
		Simplified_Chinese:"惺惺相惜"
		Portuguese:"Favorável"
  	}

  	"Friend":{
		Italian:"Amichevoli"
		French:"Ami"
		Simplified_Chinese:"秦晋之好"
		Portuguese:"Amigos"
 	 }

  	"Ally":{
		Italian:"Alleati"
		French:"Allié"
		Simplified_Chinese:"歃血之盟"
		Portuguese:"Aliado"
  	}
	
	// City States
	
	"Provides [amountOfCulture] culture at 30 Influence":{
		Italian:"Dona [amountOfCulture] punti Cultura a minimo 30 Punti Influenza"
		French:"Fournit [amountOfCulture] de Culture à 30 d'influence"
	}

	"Provides 3 food in capital and 1 food in other cities at 30 Influence":{
		Italian:"Dona 3 Cibo alla Capitale e 1 Cibo alle altre Città a minimo 30 Punti Influenza"
		French:"Fournit 3 Nourriture à la capitale et 1 nourriture pour les autres villes à 30 d'influence"
	}

	"Provides 3 happiness at 30 Influence":{
		Italian:"Dona 3 Punti Felicità a minimo 30 Punti Influenza"
		French:"Fournit 3 de Bonheur à 30 d'influence"
	},

	"Provides land units every 20 turns at 30 Influence":{
		Italian:"Concede un'unità terrestre ogni 20 turni a minimo 30 Punti Influenza"
		French:"Fournit des unités terrestres tous les 20 tours à 30 d'influence"
	},

	"Gift [goldAmount] gold":{
		Italian:"Dona [goldAmount] Oro"
		French:"Donner [goldAmount] ors"
	}

	"Relationship changes in another [turnsToRelationshipChange] turns":{
		Italian:"I rapporti cambieranno tra [turnsToRelationshipChange] turni"
		French:"Les relations changent dans [turnsToRelationshipChange] tours"
	}
	

////// Diplomatic modifiers


	"You declared war on us!":{
		Italian:"Ci hai dichiarato guerra!"
		French:"Vous nous avez déclaré la guerre!"
		Simplified_Chinese:"不知死活的蠢货!你竟敢向我们宣战！"
		Portuguese:"Você declarou guerra contra nós!"
	}

	"Your warmongering ways are unacceptable to us.":{
		Italian:"Non accettiamo i tuoi metodi da guerrafondaio!"
		French:"Votre bellicisme est inacceptable pour nous."
		Simplified_Chinese:"你的穷兵黩武行径是我们无法容忍的！"
		Portuguese:"Seus costumes de guerra são inaceitáveis para nós."
	}

	"You have captured our cities!":{
		Italian:"Hai preso una delle nostre città!"
		French:"Vous avez capturé nos villes!"
		Simplified_Chinese:"多行不义必自毙！你竟敢占领我们的城市！"
		Portuguese:"Você capturou nossas(nossa) cidades(cidade)!"
	}

	"Years of peace have strengthened our relations.":{
		Italian:"Gli anni di pace hanno rafforzato i nostri rapporti."
		French:"Les années de paix ont renforcées notre relation"
		Simplified_Chinese:"多年的和平时光让我们更加珍视彼此的关系。"
		Portuguese:"Anos de paz fortaleceram nossas relações."
	}

	"Our mutual military struggle brings us closer together.":{
		Italian:"I nostri nemici in comune ci hanno tenuti insieme."
		French:"Nos problèmes militaires communs nous ont rapprochés"
		Simplified_Chinese:"共同的戎马岁月拉近了彼此的距离。"
		Portuguese:"Nossas lutas mutuas nos fazem mais próximos."
	}
	
	"We have signed a public declaration of friendship":{
		Italian:"Abbiamo segnato una dichiarazione pubblica d'amicizia!"
		Simplified_Chinese:"真是美好的一天！我们宣布：两个文明间将彼此尊重、相互友善！"
		French:"Nous avons publiquement signé une Déclaration d'Amitié"
		Portuguese:"Assinamos uma declaração pública de amizade"
	}

	"You have declared friendship with our enemies!":{
		Italian:"Hai dichiarato un'amicizia con i nostri nemici!"
		French:"Vous avez signé une Déclaration d'Amitié avec nos ennemis!"
		Simplified_Chinese:"渡尽劫波兄弟在,相逢一笑泯恩仇！我们宣布：冰释前嫌、携手前进！"
		Portuguese:"Voçê declarou amizade a um de nossos inimigos!"
	}
	"You have declared friendship with our allies":{
		Italian:"Hai dichiarato un'amicizia con i nostri alleati."
		French:"Vous avez signé une Déclaration d'Amitié avec nos alliés"
		Simplified_Chinese:"兄弟齐心、其利断金！我们宣布：我们与盟友间兄弟般的友谊永世长存！"
		Portuguese:"Voçê declarou amizade a um de nossos aliados"
	}
	
	"Our open borders have brought us closer together.":{
		Italian:"I nostri accordi di passaggio hanno avvicinato le nostre nazioni."
		French:"Notre Accord de libre passage nous a rapprochés"
		Simplified_Chinese:"开放的边界促进了彼此的了解，让我们的人民心心相通！"
		Portuguese:"Nossa fronteiras abertas nos fizeram mais próximos."
	}


	"Your so-called 'friendship' is worth nothing.":{ // When we have a decleration of friendship to someone and we declare war on them
		Italian:"La tua cosiddetta 'amicizia' non vale nulla!"
		Portuguese:"Sua chamada 'amizade' não vale nada."
		French:"Votre soi-disant 'amitié' ne vaut rien."
	}
	
	"You have publicly denounced us!":{
		Italian:"Ci hai denunciato pubblicamente di fronte al mondo!"
		French:"Vous nous avez dénoncé publiquement!"
	}
	
	"You have denounced our allies":{
		Italian:"Hai denunciato i nostri alleati!"
		French:"Vous avez dénoncé nos alliées"
	}
	
	"You have denounced our enemies":{
		Italian:"Hai denunciato i nostri nemici!"
		French:"Vous avez dénoncé nos ennemies"
	}
	
	// Demands
	"Demands":{
		Italian:"Richieste"
		French:"Demandes"
	}
	"Please don't settle new cities near us.":{
		Italian:"Smetti di fondare città vicino a noi."
		French:"Veuillez ne pas construire de villes proches de nous."
	}
	"Very well, we shall look for new lands to settle.":{
		Italian:"Ti porgiamo le nostre scuse."
		French:"Très bien, nous chercherons d'autres terres à coloniser"
	}
	"We shall do as we please.":{
		Italian:"Colonizzeremo la terra che ci pare e piace."
		French:"Nous faisons ce que nous voulons."
	}
	
	"You betrayed your promise to not settle cities near us":{
		Italian:"Hai tradito la tua promessa di non fondare città nelle nostre vicinanze."
		French:"Vous avez trahis votre promesse de ne pas fonder de ville proche de nous"
	}
	
	"You fulfilled your promise to stop settling cities near us!":{
		Italian:"Hai mantenuto la tua promessa di non fondare città nelle nostre vicinanze."
		French:"Vous avez tenu votre promesse de ne pas fonder de ville proche de nous!"
	}
	
	"You refused to stop settling cities near us":{
		Italian:"Hai continuato a fondare città nelle nostre vicinanze."
		French:"Vous avez refusez de ne pas fonder de villes proches de nous"
	}
	
	"We noticed your new city near our borders, despite your promise. This will have....implications.":{
		Italian:"Abbiamo notato la la tua nuova città vicino ai nostri confini. E questo avrà... ripercussioni sui nostri rapporti."
		French:"Nous avons remarquez votre nouvelle ville à notre frontière, malgré votre promesse. Cela aura des... conséquences."
	}
	
	"Your arrogant demands are in bad taste":{
		Italian:"Hai fatto una richiesta arrogante."
		French:"Vos arrogantes demandes sont de mauvais goût"
	}
	
	
////// City-States Types

	
	"Cultured":{
		Italian:"Acculturata"
		French:"Cultivée"
	}
	
	"Maritime":{
		Italian:"Marittima"
		French:"Maritime" //same
	}
	
	"Mercantile":{
		Italian:"Mercantile"
		//same in french
	}

	"Militaristic":{
		Italian:"Militaristica"
		French:"Militarisée"
	}

////// Trade	

	"Trade":{	
		Italian:"Negozia"
		Russian:"Торговля"
		French:"Échanges"
		Romanian:"Comerț"
		Spanish:"Comerciar"
		Simplified_Chinese:"贸易"
		Portuguese:"Comércio"
		German:"Handel"
	}

	"Offer trade":{	
		Italian:"Offri scambio"
		Russian:"Предложить обмен"
		French:"Proposer un échange"
		Romanian:"Ofertă comercială"
		Spanish:"Ofrecer intercambio"
		Simplified_Chinese:"提供贸易"
		Portuguese:"Oferecer uma troca comercial" // seems like not one person wants to :D
		German:"Handel anbieten"
	}

	"Retract offer":{	
		Italian:"Ritira offerta"
	}

	"What do you have in mind?":{	
		Italian:"Cos'hai in mente?"
		Russian:"Что вы об этом думаете?"
		French:"À quoi pensez-vous?"
		Romanian:"La ce te gândești?"
		Spanish:"¿Qué tienes en mente?"
		Simplified_Chinese:"你有什么想法?"
		Portuguese:"O que tens em mente?" //tens as in have or has nor tens of thousands of course
		German:"Was schwebt Ihnen vor?"
	}

	"Our items":{	
		Italian:"I nostri articoli"
		Russian:"Наши товары"
		French:"Nos articles"
		Romanian:"Articolele noastre"
		Spanish:"Nuestros ítems"
		Simplified_Chinese:"我们的物品"
		Portuguese:"Nossos itens/recursos"
		German:"Unsere Gegenstände"
	}
    
	"Our trade offer":{	
		Italian:"La nostra offerta"
		Russian:"Наше предложение\n  обмена"
		French:"Notre offre d'échange"
		Romanian:"Oferta noastră"
		Spanish:"Nuestra oferta"
		Simplified_Chinese:"我们的贸易提供"
		Portuguese:"Nossa oferta"
		German:"Unser Handelsangebot"
	}

	"[otherCiv]'s trade offer":{
		Italian:"Offerta di [otherCiv]"
		Russian:"Предложение обмена \n цивилизации [otherCiv]"
		French:"L'offre d'échange de [otherCiv]"
		Romanian:"Ofertă de schimb a [otherCiv]"
		Spanish:"Oferta de [otherCiv]"
		Simplified_Chinese:"[otherCiv]的贸易提供"
		Portuguese:"Oferta da(o/e) [otherCiv]" // da(o/e) meaning of in diffenrent genders
		German:"[otherCiv]s Handelsangebot"
	}

	"[otherCiv]'s items":{	
		Italian:"Gli articoli di [otherCiv]"
		Russian:"Товары цивилизации [otherCiv]"
		French:"Les articles de [otherCiv]"
		Romanian:"Articolele de la [otherCiv]"
		Spanish:"Ítems de [otherCiv]"
		Simplified_Chinese:"[otherCiv]的物品"
		Portuguese:"Itens da(o/e) [otherCiv]"
		German:"[otherCiv]s Gegenstände"
	}

	"Pleasure doing business with you!":{
		Italian:"È un piacere fare affari con te!"
		Russian:"С вами приятно иметь дело!"
		French:"C'est un plaisir de faire des affaires avec vous!"
		Romanian:"Este o plăcere să facem afaceri împreună!"
		Spanish:"¡Un placer hacer negocios contigo!"
		Simplified_Chinese:"很高兴和您做生意!"
		Portuguese:"É um prazer fazer negócios com voçê" // can remove 'É um prazer' as it translates to 'it is a pleasure'
		German:"Angenehm mit Ihnen Geschäfte zu machen!"
	}

	"I think not.":{	
		Italian:"Non ci penso proprio!"
		Russian:"Думаю, нет."
		French:"Je ne crois pas."
		Romanian:"Nu cred."
		Spanish:"Creo que no."
		Simplified_Chinese:"我认为不可行."
		Portuguese:"Acho que não"
		German:"Lieber nicht."
	}

	"That is acceptable.":{	
		Italian:"È accettabile."
		Russian:"Это приемлемо."
		French:"C'est acceptable."
		Romanian:"E acceptabil."
		Spanish:"Es aceptable"
		Simplified_Chinese:"这是可以接受的."
		Portuguese:"Isto é aceitavel"
		German:"Das ist akzeptabel."
	}

	"Accept":{	
		Italian:"Accetta"
		Russian:"Принять"
		French:"Accepter"
		Romanian:"Acceptă"
		Spanish:"Aceptar"
		Simplified_Chinese:"同意"
		Portuguese:"Aceitar"
		German:"Annehmen"
	}

	"Keep going":{
		Italian:"Continua..."
		French:"Continuer..."
		Simplified_Chinese:"继续..."
		Portuguese:"Prossiga"
	}
	
	"There's nothing on the table":{
		Italian:"Non c'è niente da trattare"
		Russian:"Вы ничего не предложили" //Don't know how to properly translate this one, but i think this will do okay
		French:"Il n'y a rien a échangé" //if it's in case of empty trade it's accurate
		Romanian:"Nu e nimic pe masă"
		Spanish:"¿Estas de broma?"
		Simplified_Chinese:"表格上没有任何物品"
		Portuguese:"Não ha nada á mesa"
		German:"Der Verhandlungstisch ist leer"
	}

	"Peace treaty":{
		Italian:"Trattato di pace"
		Russian:"Мирный договор"
		French:"Traité de paix"
		Romanian:"Tratat de pace"
		Spanish:"Tratado de paz"
		Simplified_Chinese:"和平条约"
		Portuguese:"Tratado de paz"
		German:"Friedensabkommen"
	}

	"Agreements":{
		Italian:"Accordi"
		Simplified_Chinese:"协定"
		French:"Accords"
		Portuguese:"Acordos"
	}

	"Open Borders":{
		Italian:"Diritto di passaggio"
		Simplified_Chinese:"开放边境"
		French:"Accord de libre passage"
		Portuguese:"Acordo de fronteiras abertas"
	}

	"Gold per turn":{
		Italian:"Oro per turno"
		Russian:"Золота за ход"
		French:"Or par tour"
		Romanian:"Aur per rundă"
		Spanish:"Oro por turno"
		Simplified_Chinese:"每回合得到金钱"
		Portuguese:"Ouro por turno"
		German:"Gold pro Runde"
	}

	"Cities":{
		Italian:"Città"
		Romanian:"Orase"
		Spanish:"Ciudades"
		Simplified_Chinese:"城市"
		German:"Städte"
		Dutch:"Cities"
		French:"Villes"
		Portuguese:"Cidades"
		Russian:"Города"
	}

	"Technologies":{
		Italian:"Tecnologie"
		German:"Technologien"
		French:"Technologies"
		Simplified_Chinese:"科技"
		Portuguese:"Tecnologias"
	}

	"Declarations of war":{
		Italian:"Dichiarazione di guerra"
		French:"Déclarations de guerre"
		Simplified_Chinese:"宣战"
		Portuguese:"Declarações de guerra"
	}

	"Introduction to [nation]":{
		Italian:"Introduci a [nation]"
	}

	"Luxury resources":{
		Italian:"Risorse di lusso"
		French:"Ressources de luxes"
		Simplified_Chinese:"奢侈资源"
		Portuguese:"Recursos raros/luxuosos" //raros = rare luxuosos = luxurious
	}

	"Strategic resources":{
		Italian:"Risorse strategiche"
		French:"Ressources stratégiques"
		Simplified_Chinese:"战略资源"
		Portuguese:"Recursos estratégicos"
	}
	
	
	// Nations and uniques
	
	
	"replaces":{// As in "Camel Archer replaces Knight", "Krepost replaces Barracks"
		Italian:"sostituisce"
		Romanian:"înlocuiește"
		Spanish:"Remplaza"
		Simplified_Chinese:"替代"
		German:"ersetzt"
		French:"remplace"
		Portuguese:"substitui"
		Russian:"заменяет"
	}
	
	"[resourceName] not required":{
		Italian:"Risorsa [resourceName] non richiesta"
		Simplified_Chinese:"不需要[resourceName]"
		French:"[resourceName] non requis"
		Portuguese:"[resourceName] não requirido"
	}
	
	"Does not have ":{ // as in Does not have +1 Visibility Range (or any other unit unique)
		Italian:"Non possiede "
	}
	
	"National ability":{ // the unique ability that each nation has
		Italian:"Abilità della civiltà"
		Romanian:"Abilitate a națiunii"
		Spanish:"Bonus de nacion"
		German:"Nationalfähigkeit"
		French:"Capacité de la civilisation"
		Portuguese:"Habilidade nacional"
		Russian:"Национальная способность"
		Simplified_Chinese:"民族特性"
	}
	
	"Babylon":{	
		Italian:"Babilonia"
		Russian:"Вавилон"
		French:"Babylone"
		Romanian:"Babilonia"
		Spanish:"Babilonia"
		Simplified_Chinese:"巴比伦"
		Portuguese:"Babilônia"
		German:"Babylonien"
	}

	"Receive free Great Scientist when you discover Writing, Earn Great Scientists 50% faster":{
		Italian:"Ricevi un Grande Scienziato gratuito quando scopri la Scrittura, e ricevi i Grandi scenziati il 50% più in fretta"
		Romanian:"La descoperirea abilității Scriere primești un Mare om de știință gratuit, următorii fiind obținuți cu 50% mai repede"
		German:"Ein kostenloser Großer Wissenschaftler erscheint, wenn Schrift erforscht wurde; Große Wissenschaftler erscheinen 50% häufiger"
		French:"Gagner un scientifique illustre lorsque Ecriture est dévouvert, les scientifiques illustres apparaissent 50% plus vite"
		Portuguese:"Receba gratuitamente um grande cientista quando você descobrir Escritura, ganhe grandes cientistas 50% mais rápido"
		Russian:"Получите бесплатно великого ученого, когда откроете для себя написание, заработайте великих ученых на 50% быстрее"
		Simplified_Chinese:"发明文字后立即获得一个大科学家，大科学家点数积累速率+50%"
		Spanish:"Reciba un Gran Científico gratis cuando descubra Escribir, Gane Grandes Científicos 50% más rápido"
	}

	"Nebuchadnezzar II":{//Babylonian Leader
		Italian:"Nabucodonosor II"
		French:"Nabuchodonosor II"
		Simplified_Chinese:"尼布甲尼撒二世"
	}
	
	"Greece":{	
		Italian:"Grecia"
		Russian:"Греция"
		French:"Grèce"
		Romanian:"Grecia"
		Spanish:"Grecia"
		Simplified_Chinese:"希腊"
		Portuguese:"Grécia"
		German:"Griechenland"
	}

	"Alexander":{
		Italian:"Alessandro"
		French:"Alexandre le Grand"
		Simplified_Chinese:"亚历山大"
	},

	"City-State Influence degrades at half and recovers at twice the normal rate": {
<<<<<<< HEAD
		Simplified_Chinese:"对城邦影响力衰减速度减半，恢复速度加倍"
=======
		L'influenza sulle città-stato diminuisce il doppio più lentamente e aumenta il doppio più velocemente.
>>>>>>> 22597636
	},

	"China":{	
		Italian:"Cina"
		Russian:"Китай"
		French:"Chine"
		Romanian:"China"
		Spanish:"China"
		Simplified_Chinese:"中华"
		Portuguese:"China"
		German:"China"
	}

	"Wu Zetian":{
		Simplified_Chinese:"武则天"
	},

	"Great general provides double combat bonus, and spawns 50% faster":{
		Italian:"I Grandi Generali concedono nascono il 50% più in fretta e il loro bonus è raddoppiato"
		Romanian:"Marele general oferă bonus de luptă dublu și se crează cu 50% mai repede"
		Simplified_Chinese:"大军事家提供双倍战斗力加成，大军事家产生速率+50%"
		German:"Ein Großer General gibt den doppelten Kampfbonus und erscheint 50% häufiger"
		French:"Le général illustre donne deux fois plus de bonus de combat, et apparait 50% plus vite"
		Portuguese:"Grande general fornece bônus de combate duplo e é gerado 50% mais rápido"
		Russian:"Великий полководец дает двойной боевой бонус и появляется на 50% быстрее"
		Spanish:"El gran general proporciona bonificación de combate doble y genera un 50% más rápido."
	}
	
	"Egypt":{	
		Italian:"Egitto"
		Russian:"Египет"
		French:"Égypte"
		Romanian:"Egipt"
		Spanish:"Egipto"
		Simplified_Chinese:"埃及"
		Portuguese:"Egíto"
		German:"Ägypten"
	}

	"Ramesses II":{
		Italian:"Ramses II"
		French:"Ramsès II"
		Simplified_Chinese:"拉美西斯二世"
	}

	"+20% production towards Wonder construction":{
		Italian:"+20% Produzione per la costruzione di Meraviglie"
		German:"20% erhöhte Produktion beim Errichten von Wundern"
		French:"+20% vitesse de construction des merveilles"
		Spanish:"+ 20% de producción hacia la construcción de maravillas."
		Romanian:"+ 20% producție spre construcția de mirare"
		Portuguese:"+ 20% de produção para construção de maravilhas"
		Russian:"+20% производства на строительство чудес"
		Simplified_Chinese:"建造奇观时+20%产能积累速率"
	}
	
	"England":{	
		Italian:"Inghilterra"
		Russian:"Англия"
		French:"Angleterre"
		Romanian:"Anglia"
		Spanish:"Inglaterra"
		Simplified_Chinese:"英格兰"
		Portuguese:"Inglaterra"
		German:"England"
	}

	"Elizabeth":{
		Italian:"Elisabetta"
		//same in french
		Simplified_Chinese:"伊丽莎白"
	}

	"+2 movement for all naval units":{
		Italian:"+2 movimento per tutte le unità navali"
		Romanian:"+2 deplasare pentru toate unitățile navale"
		Spanish:"+2 de movimiento a las unidades navales"
		Simplified_Chinese:"所有海军+2移动力"
		German:"+2 Bewegung für alle Marineeinheiten"
		French:"+2 mouvements pour les unités navales"
		Portuguese:"+2 movimento para todas as unidades navais"
		Russian:"+2 движение для всех военно-морских подразделений"
	}
	
	"France":{	
		Italian:"Francia"
		Russian:"Франция"
		French:"France"
		Romanian:"Franța"
		Spanish:"Francia"
		Simplified_Chinese:"法兰西"
		Portuguese:"França"
		German:"Frankreich"
	}

	"Napoleon":{
		Italian:"Napoleone"
		French:"Napoléon"
		Simplified_Chinese:"拿破仑"
	}

	"+2 Culture per turn from cities before discovering Steam Power":{
		Italian:"+2 Cultura al turno dalle città prima di scoprire l'Energia a Vapore"
		German:"+2 Kultur pro Runde von Städten (bevor Dampfkraft erforscht wurde)"
		French:"+2 culture par tour et par villes jusqu'à la découverte de la machine à vapeur"
		Spanish:"+2 Cultura por turno desde las ciudades antes de descubrir la Energía de Vapor."
		Romanian:"+2 Cultură pe turn de la orașe înainte de a descoperi puterea de abur"
		Portuguese:"+2 Cultura por turno das cidades antes de descobrir o poder do vapor" //'poder do vapor' means the power of steam
		Russian:"+2 Культура за ход из городов, прежде чем открыть для себя силу пара"
		Simplified_Chinese:"在发明蒸汽机之前，每座城市的文化+2"
	}
	
	"Russia":{
		Italian:"Russia"
		Romanian:"Rusia"
		Spanish:"Rusia"
		Simplified_Chinese:"俄罗斯"
		German:"Russland"
		French:"Russie"
		Portuguese:"Rússia"
		Russian:"Россия"
	}

	"Catherine":{
		Italian:"Caterina II"
		French:"Catherine II"
		Simplified_Chinese:"叶卡捷琳娜二世"
	}

	"Strategic Resources provide +1 Production, and Horses, Iron and Uranium Resources provide double quantity":{
		Italian:"+1 Produzione dalle Risorse, e doppia quantità fornita da Cavalli, Ferro e Uranio"
		Romanian:"Resursele strategice oferă +1 Producție, resursele Cai, Fier și Uraniu oferind cantitate dublă"
		Spanish:"Los recursos estrategicos proporcionan +1 de produccion y los caballos, uranio y hierro proporcionan 4 envez de 2 recursos"
		Simplified_Chinese:"每处战略资源+1产能，并且马、铁和铀资源储量加倍"
		German:"Strategische Ressourcen geben +1 Produktion und Pferde, Eisen und Uran Ressourcen geben die doppelte Menge"
		French:"Les ressources stratégiques donnent +1 production, et les quantités de chevaux, fer et uranium sont doublés"
		Portuguese:"Recursos Estratégicos fornecem Produção de +1, recursos de cavalos, ferro e urânio fornecem quantidade dupla"
		Russian:"Стратегические ресурсы дают +1 к добыче, а ресурсы для лошадей, железа и урана дают двойное количество"
	}
	
	"Rome":{
		Italian:"Roma"
		Romanian:"Roma"
		Spanish:"Roma"
		Simplified_Chinese:"罗马"
		German:"Rom"
		French:"Rome"
		Portuguese:"Roma"
		Russian:"Рим"
	}

	"Augustus Caesar":{
		Italian:"Cesare Augusto"
		French:"Jule César"
		Simplified_Chinese:"奥古斯都·恺撒"
	}

	"+25% Production towards any buildings that already exist in the Capital":{
		Italian:"+25% Produzione per gli edifici già esistenti nella Capitale"
		Romanian:"+25% Producție pentru toate clădirile deja existente în capitală"
		Spanish:"+25% De producion a las construciones que ya existan en la capital "
		German:"+25% Produktion für alle Gebäude die bereits in der Hauptstadt existieren"
		French:"+25% de production pour tous les batiments déjà construits dans la capitale"
		Portuguese:"+ 25% Produção para quaisquer edifícios que já existam na Capital"
		Russian:"+ 25% к любым зданиям, которые уже существуют в столице"
		Simplified_Chinese:"在其他城市建造首都已建有的建筑时+25%产能积累"
	}
	
	"Arabia":{
		Italian:"Arabia"
		Romanian:"Arabia"
		Spanish:"Arabia"
		Simplified_Chinese:"阿拉伯"
		German:"Arabien"
		French:"Arabie"
		Portuguese:"Arábia"
		Russian:"Аравия"
		Dutch:"Saudi"
	}

	"Harun al-Rashid":{
		Italian:"Harun al-Rashid" //Same as Italian
		French:"Hâroun ar-Rachîd"
		Simplified_Chinese:"哈伦·拉希德"
	}

	"+1 Gold from each Trade Route, Oil resources provide double quantity":{
		Italian:"+1 Oro da ogni rotta commerciale, e doppia quantità da ogni risorsa di Petrolio"
		Simplified_Chinese:"每条贸易路线+1金钱，石油储量加倍"
		Portuguese:"1 ouro adicional de rotas comerciais e recursos de petróleo geram o dobro" // óleo could mean normal kitchen oil and even fuel from sugar cane
		French:"+1 Or pour chaque route commerciale, la quantité de pétrole est doublée"
	}
	
	"America":{
		Italian:"Stati Uniti"
		Romanian:"Statele Unite"
		Spanish:"Estados Unidos"
		Simplified_Chinese:"美国"
		German:"Amerika"
		French:"Etats-Unis"
		Portuguese:"América"
		Russian:"Америка"
	}

	"George Washington":{
		Italian:"George Washington" //Same as Italian
		//same in french
		Simplified_Chinese:"乔治·华盛顿"
	}

	"All land military units have +1 sight, 50% discount when purchasing tiles":{
		Italian:"+1 Visione per le unità militari terrestri, e -50% costi in Oro quando acquisti una casella"
		Romanian:"Toate unitățile militare terestre au raza vizuală +1, 50% reducere la cumpărarea celulelor"
		Spanish:"Todas las unidades militares de tierra obtienen +1 de vision, 50% de descuento al comprar terrenos"
		Simplified_Chinese:"陆军单位+1视野，购买地块花费-50%"
		German:"Alle militärischen Landeinheiten haben +1 Sicht; 50% niedrigerer Preis beim Kauf von Feldern"
		French:"Toutes les unités terrestres ont +1 porté de vision, les cases coutent 50% de leurs prix à l'achat"
		Portuguese:"Todas as unidades militares terrestres ganham +1 alcançe devisão e 50% de desconto na compra de terrenos" //i don't remember my translations being this bad? who was the monster?
		Russian:"Все наземные воинские части имеют +1 прицел, скидка 50% при покупке плитки"
	}
	
	"Japan":{
		Italian:"Giappone"
		Romanian:"Japonia"
		Spanish:"Japón"
		Simplified_Chinese:"日本"
		German:"Japan"
		French:"Japon"
		Portuguese:"Japão"
		Russian:"Япония"
	}

	"Oda Nobunaga":{
		Italian:"Oda Nobunaga" //Same as Italian
		//same in french
		Simplified_Chinese:"织田信长"
	}

	"Units fight as though they were at full strength even when damaged":{
		Italian:"Le unità combattono come se fossero perfettamente sane, anche quando gravemente ferite"
		Romanian:"Unitățile se luptă ca și cum ar fi la putere deplină chiar și atunci când sunt deteriorate"
		Spanish:"Las unidades luchan como si estuvieran con toda su fuerza incluso cuando están dañadas"
		Simplified_Chinese:"受伤单位战斗力不减"
		German:"Einheiten kämpfen so, als wären sie selbst bei Beschädigung in voller Stärke"
		French:"Les unités combattent comme si elles étaient à pleine force même lorsqu'elles sont endommagées"
		Portuguese:"Unidades lutam como se estivessem em força total mesmo quando danificadas"
		Russian:"Юниты сражаются, как будто они в полной силе, даже когда повреждены"
	}

	"Germany":{
		Italian:"Germania"
		French:"Allemagne"
		Simplified_Chinese:"德意志"
		Portuguese:"Alemanha"
	}

	"Otto von Bismark":{
		Italian:"Otto von Bismark" //Same as Italian
		French:"Otto von Bismarck"
		Simplified_Chinese:"奥托·冯·俾斯麦"
	}

	"67% chance to earn 25 Gold and recruit a Barbarian unit from a conquered encampment, -25% land units maintenance.":{
		Italian:"67% di probabilità di ottenere 25 Oro e reclutare un'unità barbara da un accampamento catturato. -25% mantenimento delle unità terrestri."
		French:"67% de chance de gagner 25 or et d'enroler une unité barbare lors de la prise d'un campement barbare. -25% de coût de maintenance pour les unités terrestres."
		Simplified_Chinese:"击败蛮族营地中的蛮族单位有67%几率得到25金钱并使其加入，陆上单位维护费-25%"
	}
	
	"India":{
		Italian:"India"
		French:"Inde"
		Portuguese:"Índia"
		Simplified_Chinese:"印度"
	}

	"Gandhi":{
		Italian:"Gandhi" //Same as Italian
		//same in french
		Simplified_Chinese:"甘地"
	}

	"Unhappiness from number of Cities doubled, Unhappiness from number of Citizens halved.":{
		Italian:"Infelicità dal numero di Città raddoppiata, Infelicità dal numero di Cittadini dimezzata."
		Portuguese:"Tristeza por número de cidades dobrada e tristeza por número de cidadões reduzida pela metade"
		French:"Le mécontentement dut au nombre de villes est doublé. Le mécontentement dut au nombre de citoyens est réduit de moitié"
		Simplified_Chinese:"城市数量导致的不满加倍，市民数量导致的不满减半"
	}

	"The Ottomans":{
		Italian:"Turchia"
		French:"Turquie"
		Portuguese:"Turquia"
		Simplified_Chinese:"奥斯曼"
	}

	"Suleiman I":{
		Italian:"Solimano I"
		French:"Soliman le Magnifique"
		Simplified_Chinese:"苏莱曼一世"
	}

	"Pay only one third the usual cost for naval unit maintenance. Melee naval units have a 1/3 chance to capture defeated naval units.":{
		Italian:"Mantenimento delle unità navali ridotto a un terzo rispetto al normale. Le unità navali ravvicinate hanno un 34% di probabilità di catturare le unità navali nemiche sconfitte."
		Portuguese:"50% de chance de converter uma unidade naval bárbara para ti e ganhar 25 ouro. Gaste apenas 1/3 do custo normal para manter unidades navais."
		French:"50% de chance de convertir une unité barbare navale et de gagner 25 Or. Les unités navales coutent 3 fois moins à entretenir."
		Simplified_Chinese:"海上单位维护费为正常值的1/3，海军近战单位拥有1/3几率俘获战败的敌方海军单位"
	}

	"Korea":{
		Italian:"Corea"
		French:"Corée"
		Portuguese:"Coréia"
	}

	"+1 Science for all Specialists and Great Person tile improvements. Receive a tech boost each time a scientific building/Wonder is built in the Korean Capital.":{
		Italian:"+1 Scienza per ogni Specialista e miglioramento Grande Personaggio. Ricevi uno sprint tecnologico ogni volta che la tua Capitale costruisce un edificio o una Meraviglia scientifica."
		Portuguese:"+1 ciência por todas as melhorias de terras de especialístas e grandes pessoas. Receba um bonus de pesquisa a cada construção/maravilha ciêntifica é construida na capital"
		French:"+1 Science pour chaque spécialistes et amélioration de case de personnage illustre. Reçoit un bonus de science à chaque fois qu'un batiment ou une merveille scientifique est  construit dans la capitale"
	}

	/*

	"Iroquois":{
		Italian:"Irochese"
		French:"Iroquois"
		Portuguese:"Tribo Iroquois" //tribo meaning tribe of course
	}

	"Units move through Forest and Jungle in friendly territory as if it is a Road. These tiles can be used to establish Trade Routes upon searching The Wheel.":{
		Italian:"Le caselle di Foreste e Giungle in territorio amico agiscono come strade, e sono usate per stabilire Rotte Commerciali quando si scopre la Ruota."
		Portuguese:"Mova-se por florestas e selvas em território amigo como se fossem estradas. Estas terras podem ser usadas para estabelecer rotas de comércio após pesquisar a roda."
		French:"Les Forêt et les Jungles en territoire alliés ont les mêmes attributs que les routes. A la découverte de la Roue, elles peuvent établir des routes commerciales."
	}

	"Aztecs":{
		Italian:"Azteca"
		French:"Aztèques"
		Portuguese:"Astecas"
	}

	"Gain Culture for the empire from each enemy unit killed.":{
		Italian:"Ogni unità nemica eliminata frutta Cultura per il tuo impero."
		Portuguese:"Ganhe cultura para seu império por cada inimigo morto"
		French:"Gagne de la Culture à chaque unité ennemie détruite."
	}

	"Denmark":{
		Italian:"Danimarca"
		French:"Danemark"
		Portuguese:"Dinamarca"
	}

	"Embarked Units have +1 Movement and pay just 1 movement point to move from sea to land. Melee Units pay no movement point cost to pillage.":{
		Italian:"+1 Movimento per le Unità imbarcate, che pagano solo 1 Movimento per sbarcare. Le Unità da mischia non spendono alcun Movimento per saccheggiare."
		Portuguese:"Unidades embarcadas tem um movimento a mais e usam apenas 1 ponto de movimento para se mover de terra a mar. Unidades corpo-a-corpo não gastam pontos de movimento para pilhar"
		French:"Les unités embarquées ont +1 de mouvement et ne perde qu'un point de mouvement en débarquant. Le pillage ne coûte pas de point de déplacement pour les unités de mélée"
	}

	"Inca":{
		Italian:"Inca"
		French:"Incas"
		Portuguese:"Inca"
	}

	"Mongolia":{
		Italian:"Mongolia"
		French:"Mongolie"
		Portuguese:"Mongolia"
	}

	"+30% Combat Strenght when fighting City-State units or attacking a City-State. +1 Movement for all Mounted Units.":{
		Italian:"+30% Forza contro le Città-stato e le loro unità. +1 Movimento per le Unità a cavallo."
		Portuguese:"Força de combate adicional de +30% quando lutando cidades-estado ou atacando uma cidade-estado. Um movimento extra para todas as unidades montadas"
		French:"+30% Force d'attaque lors des combats contre les villes ou unités des Cités-états. +1 mouvement pour les unités montées."
	}

	"Siam":{
		Italian:"Siam"
		French:"Siam"
		Portuguese:"Siam" //not sure but will do
	}

	"Food and Culture from friendly City-States increased by 50%.":{
		Italian:"+50% Cibo e Cultura ricevute dalle Città-Stato amiche o alleate."
		Portuguese:"Comida e cultura de cidades-estado amigas aumentada em 50%."
		French:"La Nourriture et la Culture fournit par les cités-états sont augmentées de 50%"
	}

	"Songhai":{
		Italian:"Songhai"
		French:"Songhaï"
		Portuguese:"Songhai" //not sure but will do
	}

	"Receive triple Gold from Barbarian encampments and pillaging Cities. Embarked units can defend themselves.":{
		Italian:"Saccheggiare città o conquistare accampamenti barbari frutta una quantità tripla di Oro. Le unità imbarcate possono difendersi da sole."
		Portuguese:"Receba 3x mais ouro de campos bárbaros e ao pilhar cidades. Unidades embarcadas podem se defender."
		French:"Reçoit 3 fois plus d'or lors des pillages de campement barbare et de villes. Les unités embarquées peuvent se défendre."
	}

	"Polynesia":{
		Italian:"Polinesia"
		French:"Polynésie"
		Portuguese:"Polinésia"
	}

	"Can embark and move over Oceans immediately. +1 Sight when embarked.":{
		Italian:"Le unità possono imbarcarsi e attraversare gli oceani fin da subito, e ricevono +1 Visione quando imbarcate."
		Portuguese:"Pode embarcar e mover unidades sobre oceanos imediatamente. +1 visão quando embarcado"
		French:"Peut embarquer et bouger sur les océans dès le début. +1 Vision lorsque embarqué."
	}

	"Persia":{
		Italian:"Persia"
		French:"Perse"
		Portuguese:"Pérsia"
	}

	"Golden Ages last 50% longer. During a Golden Age, units receive +1 Movement and a +10% Combat Strenght bonus.":{
		Italian:"+50% durata delle Età dell'Oro, durante le quali le unità ricevono +1 Movimento e +10% Forza."
		Portuguese:"Idades douradas duram 50% mais, unidades recebem 1 movimento a mais e um bonus de +10% em força de combate."
		French:"Les Ages d'Or durent 50% plus longtemps. Durant les Ages d'Or, les unités gagnent +1 mouvement et +10% de force de Combat."
	}

	*/
	
	"Uniques":{ // unit uniques, displayed on the new game screen when choosing a civ
		Italian:"Abilità unica"
		Romanian:"Uniques"
		Spanish:"Uniques"
		Simplified_Chinese:"独有"
		German:"Unikate"
		French:"Uniques"
		Portuguese:"Únicos(a)"
		Russian:"уникальный"
	}

	"Promotions":{
		Italian:"Promozioni"
		Romanian:"Promoţii"
		Spanish:"Promociones"
		Simplified_Chinese:"晋升"
		German:"Beförderungen"
		French:"Promotions"
		Portuguese:"Promoções"
		Russian:"промо акции"
	}
	
	"units in rough terrain":{
		Italian:"unità su terreno accidentato"
		Romanian:"unități în teren accidentat"
		Spanish:"unidades en terreno accidentado"
		Simplified_Chinese:"位于复杂地形的单位"
		German:"Einheiten in unwegsamem Gelände"
		French:"unités en terrain accidenté"
		Portuguese:"unidades em terreno acidentado"
		Russian:"юниты на пересеченной местности"
	}
	
	"Barbarians":{
		Italian:"Barbari"
		Romanian:"Barbari"
		Spanish:"Barbaros"
		Simplified_Chinese:"蛮族"
		German:"Barbaren"
		French:"Barbare"
		Portuguese:"Bárbaros"
		Russian:"Варвары"
	}

}<|MERGE_RESOLUTION|>--- conflicted
+++ resolved
@@ -757,11 +757,8 @@
 	},
 
 	"City-State Influence degrades at half and recovers at twice the normal rate": {
-<<<<<<< HEAD
 		Simplified_Chinese:"对城邦影响力衰减速度减半，恢复速度加倍"
-=======
-		L'influenza sulle città-stato diminuisce il doppio più lentamente e aumenta il doppio più velocemente.
->>>>>>> 22597636
+		Italian:"L'influenza sulle città-stato diminuisce il doppio più lentamente e aumenta il doppio più velocemente."
 	},
 
 	"China":{	
