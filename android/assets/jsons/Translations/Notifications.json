{
	
///////// 	Notifications
		// Some notifications have an exclamation mark after them - is the exclamation mark different in other languages?
		// If so then we need to deal with that as well
		// I remember that some languages have upside-down question marks before to mark a question

	"Research of [technologyName] has completed!":{ // For technology notifications EG Research of Writing has completed
		Italian:"Abbiamo scoperto la tecnologia [technologyName]!"
		Russian:"Исследование [technologyName] завершено!"
		French:"Recherche de [technologyName] est completée!"
		Romanian:"Cercetarea [technologyName] s-a încheiat!"
		German:"[technologyName] wurde erforscht!"
		Dutch:"[technologyName] is onderzocht!"
		Spanish:"¡Investigación de [technologyName] completada!"
		Simplified_Chinese:"[technologyName]的研究已完成!"
		Portuguese:"[technologyName] foi pesquisada!"
		Japanese:"[technologyName]の研究が完了しました！"
	}
		
	"You have entered a golden age!":{
		Italian:"Sei entrato in un'Età dell'Oro!"
		Russian:"Вы вошли в золотой век!"
		French:"Vous êtes entré dans un âge d'or!"
		Romanian:"Ai intrat într-o epocă de aur!"
		German:"Ein Goldenes Zeitalter hat begonnen!"
		Dutch:"Een gouden eeuw is geariveerd!"
		Spanish:"¡Has entrado en una edad de oro!"
		Simplified_Chinese:"你开启了一个黄金时代!"
		Portuguese:"Voçê entrou em uma idade dourada!"
		Japanese:"あなたは黄金時代を迎えました！"
	}

	"revealed near":{ // As in "Coal revealed near London"
		Italian:"scoperto vicino a"
		Russian:"обнаружен вблизи "
		French:"est dévoilé près de"
		Romanian:"dezvăluit lângă"
		German:"gefunden in der Nähe von"
		Dutch:"Ontdekt: in de buurt van"
		Spanish:"descubierto cerca de"
		Simplified_Chinese:"被发现在"
		Portuguese:"revelado perto de"
		Japanese:"付近で明らかに"
	}

	"A [greatPerson] has been born!":{	//Smashfanful sayd: "You should add WHERE the Great Person is born, so it should be "A [greatPerson] is born in [cityName]""
		Italian:"È nato un [greatPerson]!"
		Russian:"[greatPerson] родился!"
		French:"Un [greatPerson] est né!"
		Romanian:"S-a născut un [greatPerson]!"
		Spanish:"¡Un [greatPerson] ha nacido!"
		Simplified_Chinese:"一个[greatPerson]已经出现!"
		Portuguese:"Um [greatPerson] nasceu!"
		German:"Ein [greatPerson] wurde geboren!"
		Japanese:"[greatPerson]が誕生しました！"
	}

	"We have encountered [civName]!":{
		Italian:"Abbiamo incontrato il popolo [civName]!"
		Russian:"Мы встретились с цивилизацией [civName]!"
		Spanish:"¡Hemos encontrado [civName]!"
		French:"Nous sommes entrés en contact avec [civName]!"
		Romanian:"Am descoperit [civName]!"
		Simplified_Chinese:"我们遇到了[civName]!"
		Portuguese:"Nós encontramos [civName]!"
		German:"Wir sind auf [civName] getroffen!"
		Japanese:"[civName]に遭遇しました。"
	}
		
	"Cannot provide unit upkeep for [unitName] - unit has been disbanded!":{
		Italian:"Mantenimento troppo alto per [unitName]: l'unità si è sciolta!"
		Russian:"Невоможно предоставить содержание для [unitName] - юнит распущен!"
		Spanish:"¡No se puede mantener [unitName] - unidad disuelta!"
		French:"Le support ne peut être fournit pour [unitName] - l'unité a été dissoute!" 
		Romanian:"Nu se poate oferi susținere pentru [unitName] - unitatea a fost desființată!"
		Simplified_Chinese:"无法为[unitName]提供维护费 - 单位已被解散！"
		Portuguese:"Não é possivel providenciar manutenção para [unitName] - a unidade foi dissolvida!"
		German:"Der Unterhalt für [unitName] konnte nicht bezahlt werden - Einheit wurde aufgelöst!"
		Japanese:"[unitName]のアップキープを提供できません - ユニットは解散されました！"
	}

	/////////////////	City		
		
	"[cityName] has grown!":{
		Italian:"[cityName] è cresciuta!"
		Russian:"[cityName] вырос!"
		French:"[cityName] a grandi!"
		Romanian:"[cityName] a crescut!"
		German:"[cityName] ist gewachsen!"
		Dutch:"[cityName] is gegroeid!"
		Spanish:"¡[cityName] ha crecido!"
		Simplified_Chinese:"[cityName]人口增长!"
		Portuguese:"[cityName] Cresceu!"
		Japanese:"[cityName]が成長しました！"
	}
		
	"[cityName] has been founded!":{
		Italian:"[cityName] è stata fondata!"
		Russian:"[cityName] был основан!" 
		French:"[cityName] a été fondée!"
		Romanian:"[cityName] a fost fondat!"
		German:"[cityName] wurde gegründet!"
		Dutch:"[cityName] is gesticht!"
		Spanish:"¡[cityName] ha sido fundada!"
		Simplified_Chinese:"[cityName]被发现!"
		Portuguese:"[cityName] foi fundada!"
		Japanese:"[cityName]が設立されました！"
	}

	"[cityName] is starving!":{
		Italian:"[cityName] sta patendo la fame!"
		Russian:"[cityName] голодает!"
		French:"[cityName] est en famine!"
		Romanian:"[cityName] suferă de foame!"
		German:"[cityName] verhungert!"
		Dutch:"[cityName] verhongerd!"
		Spanish:"¡[cityName] está muriendo de hambre!"
		Simplified_Chinese:"[cityName]正在闹饥荒!"
		Portuguese:"[cityName] está morrendo de fome!"
		Japanese:"[cityName]は飢えています！"
	}

	"[construction] has been built in [cityName]":{
		Italian:"[cityName] ha costruito [construction]"
		Russian:"[construction] была построена в [cityName]"
		French:"[construction] a été construit dans [cityName]"
		Romanian:"[construction] a fost construit/ă în [cityName]" //Gender sensitive
		German:"[construction] wurde in [cityName] fertiggestellt"
		Dutch:"[construction] is gebouwd in [cityName]"
		Spanish:"[construction] se ha construido en [cityName]"
		Simplified_Chinese:"[construction]已经在[cityName]被建造"
		Portuguese:"o(a) [construction] foi construirdo em [cityName]"
		Japanese:"[construction]は[cityName]に建てられました"
	}
		
	"[wonder] has been built in a faraway land":{	
		Italian:"La Meraviglia [wonder] è stata costruita in una terra lontana"
		French:"[wonder] a été construit(e) dans un lointain pays"
		Russian:"[wonder] был построен в далёких землях"
		Simplified_Chinese:"[wonder]已在遥远的土地上建成"
	}
		
	"Work has started on [construction]":{
		Italian:"Sono iniziati i lavori per [construction]"
		Russian:"Началась работа над [construction]"
		French:"Le travail a commencé sur [construction]"
		Romanian:"Munca a început pentru [construction]"
		German:"Arbeit an [construction] hat begonnen"
		Dutch:"Werk is begonen aan [construction]"
		Spanish:"Se ha empezado a trabajar en [construction]"
		Simplified_Chinese:"开始建造/组建：[construction]"
		Portuguese:"Os trabalhos começaram no(a) [construction]"
		Japanese:"[construction]の作業が開始されました"
	}
		
	"[cityName] cannot continue work on [construction]":{
		Italian:"[cityName] non può più costruire [construction]"
		French:"[cityName] ne peut plus travailler sur [construction]"
		Russian:"[cityName] не может продолжать работу над [construction]"
		Simplified_Chinese:"[cityname]无法继续建造/组建[construction]"
	}
		

	"[cityname] has expanded its borders!":{
		Italian:"[cityname] ha espanso i suoi confini!"
		Russian:"[cityname] расширил свои границы!"
		French:"[cityname] a élargi ses frontières!"
		Romanian:"[cityname] și-a extins frontierele!"
		German:"[cityname] hat seine Grenzen erweitert!"
		Dutch:"[cityname] heeft zijn grenzen uitgebreid!"
		Spanish:"¡[cityname] ha expandido sus fronteras!"
		Simplified_Chinese:"[cityname]的边界已经扩张！"
		Portuguese:"[cityname] expandiu seus territórios!"
		Japanese:"[cityname]は国境を拡大しました！"
	}

	/////////////	war, fight, ennemy
	
	"[cityName] has been razed to the ground!":{
		Italian:"[cityName] è stata rasa al suolo!"
		Russian:"[cityName] был разрушен до основания!"
		French:"[cityName] a été rasée au sol!"
		Romanian:"[cityName] a fost demolat!"
		German:"[cityName] wurde dem Erdboden gleich gemacht!"
		Dutch:"[cityName] Is totaal verwoest!"
		Spanish:"¡[cityName] ha sido arrasada hasta los cimientos!"
		Simplified_Chinese:"[cityName]已被夷为平地!"
		Portuguese:"[cityName] foi queimada ás cinzas!"
		Japanese:"[cityName]は地面に倒れました！"
	}
		
	"We have conquered the city of [cityname]!":{
		Italian:"Abbiamo conquistato la città di [cityname]!"
		Russian:"Мы завоевали город [cityname]!"
		French:"Nous avons conquis la ville de [cityname]!"
		Romanian:"Am cucerit orașul [cityname]!"
		German:"Wir haben die Stadt [cityname] eingenommen!"
		Dutch:"We hebben de stad [cityname] ingenomen!"
		Spanish:"¡Hemos conquistado la ciudad de [cityname]!"
		Simplified_Chinese:"我们已经占领城市[cityname]"
		Portuguese:"Consquistamos a cidade de [cityname]!"
		Japanese:"[cityname]の街を征服しました！"
	}
		
	"An enemy [unit] has attacked [cityname]":{
		Italian:"L'unità nemica [unit] ha attaccato [cityname]"
		Russian:"Вражеский [unit] атаковал [cityname]"
		French:"Un(e) [unit] ennemi(e) a attaqué [cityname]" // Gender sensitive
		Romanian:"Un [unit] inamic a atacat [cityname]"
		German:"Ein(e) feindliche(r) [unit] hat [cityname] angegriffen" // Gender sensitive
		Dutch:"Een vijandelijke [unit] heeft [cityname] aangevallen"
		Spanish:"Un [unit] enemigo ha atacado [cityname]"
		Simplified_Chinese:"敌方的[unit]攻击了[cityname]"
		Portuguese:"Um(a) [unit] inimaga(o) atacou [cityname]"
		Japanese:"敵[unit]が[cityname]を攻撃しました"
	}
		
	"An enemy [unit] has attacked our [ourUnit]":{
		Italian:"Un'unità nemica [unit] ha attaccato [ourUnit]"
		Russian:"Наш [ourUnit] был атакован вражеским [unit]"
		French:"Un(e) [unit] ennemi(e) a attaqué [ourUnit]" // Gender sensitive
		Romanian:"Un [unit] inamic ne-a atacat un [ourUnit]"
		German:"Ein(e) feindliche(r) [unit] hat unsere(n) [ourUnit] angegriffen" // Gender sensitive
		Dutch:"Een vijandige [unit] heeft onze [ourUnit] aangevallen"
		Spanish:"Un [unit] enemigo ha atacado nuestro [ourUnit]"
		Simplified_Chinese:"敌方的[unit]攻击了我们的[ourUnit]"
		Portuguese:"Um(a) [unit] inimigo(a) atacout nossa [ourUnit]"
		Japanese:"敵[unit]が私たちの[ourUnit]を攻撃しました"
	}

	"Enemy city [cityName] has attacked our [ourUnit]":{
		Italian:"La città nemica [cityName] ha attaccato [ourUnit]"
		French:"La cité ennemie [cityName] a attaqué notre [ourUnit]"
		Russian:"Наш [ourUnit] был атакован вражеским городом [cityName]"
		Simplified_Chinese:"敌方城市[cityName]攻击了我们的[ourUnit]"
	}
		
	"An enemy [unit] has captured [cityname]":{
		Italian:"Un'unità nemica [unit] ha conquistato [cityname]"
		Russian:"Наш город [cityname] был захвачен вражеским [unit]"
		French:"Un(e) [unit] ennemi(e) a capturé [cityname]" // Gender sensitive
		Romanian:"Un [unit] inamic a capturat [cityname]"
		German:"Ein(e) feindliche(r) [unit] hat [cityname] eingenommen" // Gender sensitive
		Dutch:"Een vijandige [unit] heeft [cityname] ingenomen"
		Spanish:"Un [unit] enemigo ha capturado [cityname]"
		Simplified_Chinese:"敌方的[unit]占领了[cityname]"
		Portuguese:"Um(a) [unit] inimigo(a) capturou [cityname]"
		Japanese:"敵[unit]が[cityname]を占領しました"
	}
		
	"An enemy [unit] has captured our [ourUnit]":{
		Italian:"Un'unità nemica [unit] ha catturato [ourUnit]"
		Russian:"Наш [ourUnit] был захвачен вражеским [unit]"
		French:"Un(e) [unit] ennemi(e) a capturé [ourUnit]" // Gender sensitive
		Romanian:"Un [unit] inamic ne-a capturat un [ourUnit]"
		German:"Ein(e) feindliche(r) [unit] hat unsere(n) [ourUnit] gefangen genommen" // Gender sensitive
		Dutch:"Een vijandige [unit] heeft [ourUnit] gevangen genomen"
		Spanish:"Un [unit] enemigo ha capturado nuestro [ourUnit]"
		Simplified_Chinese:"敌方的[unit]俘虏了我们的[ourUnit]"
		Portuguese:"Um(a) [unit] inimigo(a) capturou nosso(a) [ourUnit]"
		Japanese:"敵[unit]が私たちの[ourUnit]を捕獲しました"
	}

	"An enemy [unit] has destroyed our [ourUnit]":{
		Italian:"Un'unità nemica [unit] ha distrutto [ourUnit]"
		Russian:"Наш [ourUnit] был уничтожен вражеским [unit]"
		French:"Un(e) [unit] ennemi(e) a détruit [ourUnit]" // Gender sensitive
		Romanian:"Un [unit] inamic ne-a distrus un [ourUnit]"
		German:"Ein(e) feindliche(r) [unit] hat unsere(n) [ourUnit] zerstört" // Gender sensitive
		Dutch:"Een vijandige [unit] heeft onze [ourUnit] gedood"
		Spanish:"Un [unit] enemigo ha destruido nuestro [ourUnit]"
		Simplified_Chinese:"敌方的[unit]杀死了我们的[ourUnit]"
		Portuguese:"Um(a) [unit] inimigo(a) destruiu nosso(a) [ourUnit]"
		Japanese:"敵[unit]が私たちの[ourUnit]を破壊しました"
	}
		
	"Enemy city [cityName] has destroyed our [ourUnit]":{
		Italian:"La città nemica [cityName] ha distrutto [ourUnit]"
		French:"La cité ennemie [cityName] a détruit notre [ourUnit]"
		Russian:"Наш [ourUnit] был уничтожен вражеским городом [cityName]"
		Simplified_Chinese:"敌方城市[cityName]杀死了我们的[ourUnit]"
	}
		
	"An enemy [unit] was destroyed while attacking [cityname]":{
		Italian:"Un'unità nemica [unit] è stata distrutta mentre attaccava [cityname]"
		Russian:"Вражеский [unit] был уничтожен при атаке [cityname]"
		French:"Un(e) [unit] ennemi(e) a été détruit(e) en attaquant [cityname]" // Gender sensitive
		Romanian:"Un [unit] inamic a fost distrus în timp ce ataca [cityname]"
		German:"Ein(e) feindliche(r) [unit] wurde beim Angriff auf [cityname] zerstört" // Gender sensitive
		Dutch:"Een vijandige [unit] werd gedood tijdens zijn aanval op [cityname]"
		Spanish:"Un [unit] enemigo ha sido destruido mientras atacaba [cityname]"
		Simplified_Chinese:"敌方的[unit]在攻击[cityname]时被消灭"
		Portuguese:"Um(a) [unit] inimigo(a) foi destruido enquanto atacava [cityname]"
		Japanese:"[cityname]を攻撃している間に敵[unit]が破壊された"
	}
		
	"An enemy [unit] was destroyed while attacking our [ourUnit]":{
		Italian:"Un'unità nemica [unit] è stata distrutta mentre attaccava la nostra unità [ourUnit]"
		Russian:"Вражеский [unit] был уничтожен, атакуя нашего [ourUnit]"
		French:"Un(e) [unit] ennemi(e) a été détruit(e) en attaquant [ourUnit]" // Gender sensitive
		Romanian:"Un [unit] inamic a fost distrus în timp ce ne ataca un [ourUnit]"
		German:"Ein(e) feindliche(r) [unit] wurde beim Angriff auf unsere(n) [ourUnit] zerstört" // Gender sensitive
		Dutch:"Een vijandige [unit] werd gedood tijdens zijn aanval op onze [unit]"
		Spanish:"Un [unit] enemigo ha sido destruido mientras atacaba nuestro [ourUnit]"
		Simplified_Chinese:"敌方的[unit]在攻击我方[ourUnit]时被消灭"
		Portuguese:"Um(a) [unit] inimigo(a) foi destruido(a) enquanto atacando nosso(a) [ourUit]"
		Japanese:"「私たちの[ourUnit]を攻撃している間に敵[unit]が破壊された"
	}
		
	"Our [attackerName] was destroyed by an intercepting [interceptorName]":{
		Italian:"La nostra unità [attackerName] è stata distrutta dall'intercettante [interceptorName]"
		French:"Notre [attackerName] a été intercepté et détruit par un(e) [interceptorName] ennemie"
		Russian:"Наш [attackerName], был перехвачен и уничтожен вражеским [interceptorName]"
		Simplified_Chinese:"我们的[attackerName]被敌方的[interceptorName]拦截并摧毁"
	}

	"Our [interceptorName] intercepted and destroyed an enemy [attackerName]":{
		Italian:"La nostra unità [interceptorName] ha intercettato e distrutto l'unità nemica [attackerName]"
		French:"Notre [interceptorName] a intercepté et détruit un(e) [attackerName] ennemie"
		Russian:"Наш [interceptorName] перехватил и уничтожил вражеский [attackerName]"
		Simplified_Chinese:"我们的[interceptorName]拦截并摧毁了敌方的[attackerName]"
	}
		
	"Our [$attackerName] was attacked by an intercepting [$interceptorName]":{
		Italian:"La nostra unità [$attackerName] è stata attaccata dall'intercettante [$interceptorName]"
		French:"Notre [$attackerName] a été intercepté par un(e) [$interceptorName] ennemie"
		Russian:"Наш [$attackerName], был перехвачен и атакован вражеским [$interceptorName]"
		Simplified_Chinese:"我们的[$attackerName]被敌方的[$interceptorName]拦截并攻击"
	}
		
	"Our [$interceptorName] intercepted and attacked an enemy [$attackerName]":{
		Italian:"La nostra unità [$interceptorName] ha intercettato e attaccato l'unità nemica [$attackerName]"
		French:"Notre [$interceptorName] a intercepté un(e) [$attackerName] ennemie"
		Russian:"Наш [$interceptorName] перехватил и атаковал вражеский [$attackerName]"
		Simplified_Chinese:"我们的[$interceptorName]拦截并攻击了敌方的[$attackerName]"
	}
		
	"An enemy [unit] was spotted near our territory":{
		Italian:"Abbiamo avvistato un'unità nemica [unit] vicino al nostro territorio"
		Russian:"Вражеский [unit] был замечен у нашей территории"
		French:"Un(e) [unit] ennemi(e) a été repéré(e) près de notre territoire" // Gender sensitive
		Romanian:"Un [unit] inamic a fost reperat în apropierea teritoriului nostru"
		German:"Ein(e) feindliche(r) [unit] wurde nahe unserer Grenzen entdeckt" // Gender sensitive
		Dutch:"Een vijandige [unit] is gezien buiten onze grenzen"
		Spanish:"Se ha avistado un [unit] enemigo cerca de nuestro territorio"
		Simplified_Chinese:"在我们的领土附近发现了1个敌方的[unit]"
		Portuguese:"Um(a) [unit] foi visto perto de nosso território"
		Japanese:"私たちの領土の近くに敵[unit]が発見されました"
	}
		
	"An enemy [unit] was spotted in our territory":{
		Italian:"Abbiamo avvistato un'unità nemica [unit] nel nostro territorio"
		Russian:"Вражеский [unit] был замечен на нашей территории"
		French:"Un(e) [unit] ennemi(e) a été repéré(e) sur notre territoire" // Gender sensitive
		Romanian:"Un [unit] inamic a fost reperat pe teritoriul nostru"
		German:"Ein(e) feindliche(r) [unit] wurde in unseren Grenzen entdeckt" // Gender sensitive
		Dutch:"Een vijandige [unit] is binnen onze grenzen gezien"
		Spanish:"Se ha avistado un [unit] enemigo en nuestro territorio"
		Simplified_Chinese:"在我们的领土内发现了1个敌方的[unit]"
		Portuguese:"Um(a) [unit] inimigo(a) foi vista dentro de nosso território"
		Japanese:"私たちの領土に敵[unit]が発見されました"
	}

	"[amount] enemy units were spotted near our territory": {
		Italian:"Abbiamo avvistato [amount] unità nemiche vicino ai nostri confini!"
		German:"[amount] feindliche Einheiten wurden nahe unserer Grenzen entdeckt"
		Simplified_Chinese:"在我们的领土附近发现了[amount]个敌方单位"
		French:"[amount] unités ennemies ont été repérées proche de notre territoire"
		Russian:"[amount] вражеских юнитов было замечено у нашей территории"
	}

	"[amount] enemy units were spotted in our territory": {
		Italian:"Abbiamo avvistato [amount] unità nemiche nel nostro territorio!"
		German:"[amount] feindliche Einheiten wurden in unseren Grenzen entdeckt"
		Simplified_Chinese:"在我们的领土内发现了[amount]个敌方单位"
		French:"[amount] unités ennemies ont été repérées sur notre territoire"
		Russian:"[amount] вражеских юнитов было замечено на нашей территории"
	}

	"The civilization of [civName] has been destroyed!":{
		Italian:"La civiltà [civName] è stata distrutta!"
		Russian:"Цивилизация [civName] была уничтожена!"
		French:"La civilisation [civName] a été détruite!"
		Romanian:"Civilizația [civName] a fost distrusă!"
		German:"Die Zivilisation [civName] wurde besiegt!"
		Dutch:"De [civName] beschaving is vernietigt!" //civname has to be an adjective
		Spanish:"¡La civilización de [civName] ha sido destruida!"
		Simplified_Chinese:"文明--[civName]已经灭亡！"
		Portuguese:"A civilização de [civName] foi destruida!"
		Japanese:"[civName]の文明は破壊されました！"
	}

	"The City-State of [name] has been destroyed!":{
		Italian:"La Città-Stato di [name] è stata distrutta!"
		French:"La Cité état [name] a été détruite"
		Russian:"Город-государство [name] был уничтожен!"
		Simplified_Chinese:"城邦--[name]已经灭亡！"
	}
		
	"We have captured a barbarian encampment and recovered [goldAmount] gold!":{ //shouldn't it be "we have destroyed ..." ?
		Italian:"Abbiamo distrutto un accampamento barbaro e recuperato [goldAmount] Oro!"
		French:"Nous avons capturé un campement barbare et pillé [goldAmount] ors"
		Russian:"Мы разгромили лагерь варваров и нашли [goldAmount] золота!"
		Simplified_Chinese:"我们摧毁蛮族营地获得了[goldAmount]金钱！"
	}
		
	"A barbarian [unitType] has joined us!":{
		Italian:"L'unità barbarica [unitType] si è unita a noi!"
		French:"Un [unitType] barbare nous a rejoins!"
		Russian:"Варварский [unitType] присоединился к нам!"
		Simplified_Chinese:"蛮族的[unitType]加入了我们！"
	}
		
	/////////////////	ruins

	"We have found survivors in the ruins - population added to [cityName]":{
		Italian:"Abbiamo trovato dei superstiti nelle rovine, che si sono aggiunti alla città di [cityName]!"
		Spanish:"Hemos encontrado sobrevivientes en las ruinas. Poblacion añadida a [cityName]"
		Romanian:"Am descoperit supraviețuitori printre ruine - populația a fost adăugată la [cityName]"
		German:"Wir haben überlebende in den Ruinen gefunden - Einwohner zu [cityName] hinzugefügt"
		French:"Des survivants ont été trouvés dans les ruines - ils ont rejoins [cityName]"
		Japanese:"遺跡で生存者が見つかりました - 人口は[cityName]に追加されました"
		Russian:"Мы нашли выживших в руинах - население добавлено в [cityName]"
		Dutch:"We hebben overlevenden gevonden in de ruïnes - populatie toegevoegd aan [cityName]"
		Simplified_Chinese:"我们在废墟中找到了幸存者 - [cityName]的人口增加了"
		Portuguese:"Encontramos sobreviventes nas ruínas - população adicionada a [cityName]"
	}
	"We have discovered the lost technology of [techName] in the ruins!":{
		Italian:"Abbiamo scoperto i segreti della tecnologia perduta [techName]!"
		Romanian:"Am descoperit tehnologia pierdută [techName] printre ruine!"
		German:"Wir haben die vergessene Technologie [techName] in den Ruinen wiederentdeckt!"
		French:"Nous avons découvert la technologie perdu [techName] dans les ruines!"
		Japanese:"遺跡で[techName]の失われた技術を発見しました！"
		Russian:"Мы обнаружили потерянную технологию [techName] в руинах!"
		Dutch:"We hebben de verloren technologie van [techName] in de ruïnes ontdekt!"
		Spanish:"¡Hemos descubierto la tecnología perdida de [techName] en las ruinas!"
		Simplified_Chinese:"我们在废墟中发现了失传已久的技术：[techName]！"
		Portuguese:"Nós descobrimos a tecnologia perdida de [techName] nas ruínas!"
	}
		
	"A [unitName] has joined us!":{
		Italian:"L'unità [unitName] si è unita a noi!"
		Romanian:"Un [unitName] ni s-a alăturat!"
		German:"Ein(e) [unitName] ist uns beigetreten!" //Gender sensitive
		French:"Un(e) [unitName] nous a rejoint!" //Gender sensitive
		Japanese:"[unitName]が参加しました。"
		Russian:"[unitName] присоединился к нам!"
		Dutch:"Een [unitName] heeft zich bij ons aangesloten!"
		Spanish:"¡Un [unitName] se ha unido a nosotros!" //Gender sensitive
		Simplified_Chinese:"[unitName]加入了我们！"
		Portuguese:"Um [unitName] se juntou a nós!" //Gender sensitive
	}
		
	"An ancient tribe trains our [unitName] in their ways of combat!":{
		Italian:"Un'antica tribù ha addestrato la nostra unità [unitName] nelle loro arti della guerra!"
		Romanian:"Un trib străvechi ne invață un [unitName] metodele lor de luptă!"
		German:"Ein antiker Stamm bringt unserer(em) [unitName] dessen Kampftechniken bei!" //Gender sensitive
		French:"Une tribue ancienne a entrainée notre [unitName] au combat" //Gender sensitive
		Japanese:"古代の部族が彼らの戦闘方法で私たちの[unitName]を訓練します！"
		Russian:"Древнее племя обучает наших [unitName] своим способам ведения боя!"
		Dutch:"Een oude stam traint onze [unitName] in hun manier van vechten!"
		Spanish:"¡Una antigua tribu entrena a nuestros [unitName] en sus formas de combate!"
		Simplified_Chinese:"一个古老的部落以他们的战斗方式训练了我们的[unitName]！"
		Portuguese:"Uma antiga tribo treina nosso [unitName] em suas formas de combate!"
	}
		
	"We have found a stash of [amount] gold in the ruins!":{
		Italian:"Abbiamo trovato un tesoro di [amount] pezzi d'oro nelle rovine!"
		Romanian:"Am descoperit un depozit de [amount] aur printre ruine!"
		German:"Wir haben [amount] Gold in einem Versteck in den Ruinen gefunden!"
		French:"Nous avons trouvés un tas de [amount] ors dans les ruines!"
		Japanese:"私たちは廃墟の中に[amount]金の隠し場所を見つけました！"
		Russian:"Мы нашли сундук с [amount] золота в руинах!"
		Dutch:"We hebben een voorraad [amount] Goud gevonden in de ruïnes!"
		Spanish:"¡Hemos encontrado un alijo de [amount] de oro en las ruinas!"
		Simplified_Chinese:"我们在废墟中找到了[amount]金钱！"
		Portuguese:"Encontramos um estoque de [quantidade] de ouro nas ruínas!"
	}

	"[unit] finished exploring.": {
		Italian:"[unit] non sta più esplorando."
		German: "[unit] hat die Erkundung abgeschlossen."
		French:"[unit] a fini d'explorer"
		Russian:"[unit] завершил исследование местности."
		Simplified_Chinese:"[unit]已完成了探索。"
	},

	"[unit] has no work to do.": {
		Italian:"[unit] è ora inattivo."
		German:"[unit] hat keine Arbeit mehr."
		French:"[unit] n'a rien à faire"
		Russian:"[unit] завершил все доступные работы."
		Simplified_Chinese:"[unit]处于空闲。"
	}

	"You're losing control of [name].":{ //When you're about to lose your friendship with a City-State
		Italian:"Stai perdendo il controllo di [name]."
		French:"Vous perdez le contrôle de [name]"
		Russian:"Вы теряете влияние на [name]."
		Simplified_Chinese:"你已经失去了和[name]的脆弱友谊。"
	}

	"You and [name] are no longer friends!":{ // When you lose friendship with a City-State (Relationship fall less than 30)
		Italian:"Non sei più amico di [name]!"
		French:"Vous et [name] n'êtes plus amis!"
		Russian:"Вы и [name] больше не друзья!"
		Simplified_Chinese:"你和[name]不再是朋友了！"
	}

	"Your alliance with [name] is faltering.":{ //When you're about to lose your alliance with a City-State
		Italian:"L'alleanza con [name] si sta sfaldando."
		French:"Votre alliance avec [name] est vacillante."
		Russian:"Ваш союз с [name] заканчивается."
		Simplified_Chinese:"你和[name]的盟友关系正日薄西山。"
	}

	"You and [name] are no longer allies!":{ // When you lose alliance with a City-State (Relationship fall less than 60)
		Italian:"Non sei più alleato con [name]!"
		French:"Vous et [name] n'êtes plus alliés!"
		Russian:"Вы и [name] больше не союзники!"
		Simplified_Chinese:"你和[name]不再是盟友了！"
	},

	"[civName] gave us a [untiName] as gift near [cityName]!":{ // When a city state gives a unit as gift.
		Italian:"[civName] ci ha dato [untiName] come regalo vicino a [cityName]!"
		French:"[civName] nous offre un(e) [untiName] prêt de [cityName]!"
		Russian:"[civName] передал нам в дар [untiName] около города [cityName]!"
		Simplified_Chinese:"[civName]将[untiName](出现在[cityName]附近)赠予我们！"
	}
	
	"[civName] has denounced us!":{
		Italian:"[civName] ci ha denunciati pubblicamente!"
		Russian:"[civName] публично осудил нас!"
		Simplified_Chinese:"真是不知死活！[civName]竟然敢谴责我们！"
	}
	
	// Trade
	"[civName] has accepted your trade request":{
		Italian:"[civName] ha accettato la nostra offerta commerciale."
		Russian:"[civName] принимает ваше торговое предложение"
		Simplified_Chinese:"[civName]接受了你的贸易请求"
	}
	
	"[civName] has denied your trade request":{
		Italian:"[civName] ha rifiutato la nostra offerta commerciale."
		Russian:"[civName] отклонил ваше торговое предложение"
		Simplified_Chinese:"[civName]否决了你的贸易请求"
	}
	
	
	"[tradeOffer] from [otherCivName] has ended":{
		Italian:"Accordo di [tradeOffer] da [otherCivName] terminato"
		Simplified_Chinese:"与[civName]的[tradeOffer]协议已经结束"
		French:"[tradeOffer] de [otherCivName] a pris fin"
		Portuguese:"[tradeOffer] de [otherCivName] terminou"
		Russian:"Предложение [tradeOffer] из [otherCivName] завершилось"
	}
	
	
	"One of our trades with [nation] has ended": {
		Italian:"Un nostro accordo con [nation] è terminato."
		French:"Un de nos échanges avec [nation] a pris fin"
		Russian:"Торговая сделка с [nation] завершилась"
		Simplified_Chinese:"我们与[nation]的贸易已经结束"
	},

 	"One of our trades with [nation] has been cut short": {
		Italian:"Un nostro accordo con [nation] è stato interrotto."
		French:"L'un de nos accord commercial avec [nation] s'est arrêté"
		Russian:"Торговая сделка с [nation] была завершена досрочно"
		Simplified_Chinese:"我们与[nation]的贸易已被消减"
<<<<<<< HEAD
=======
	},

 	"[nation] agreed to stop settling cities near us!": {
		Italian:"[nation] ha promesso di smettere di fondare città vicino a noi!"
>>>>>>> 9e0ba99c
	},
	
}<|MERGE_RESOLUTION|>--- conflicted
+++ resolved
@@ -570,13 +570,10 @@
 		French:"L'un de nos accord commercial avec [nation] s'est arrêté"
 		Russian:"Торговая сделка с [nation] была завершена досрочно"
 		Simplified_Chinese:"我们与[nation]的贸易已被消减"
-<<<<<<< HEAD
-=======
 	},
 
  	"[nation] agreed to stop settling cities near us!": {
 		Italian:"[nation] ha promesso di smettere di fondare città vicino a noi!"
->>>>>>> 9e0ba99c
 	},
 	
 }